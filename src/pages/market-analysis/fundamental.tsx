import React, { useEffect, useState } from "react";
import Head from "next/head";
import Footer from "@/components/Layout/Footer";
import { ChartBarIcon, MagnifyingGlassIcon } from "@heroicons/react/24/outline";

type DataPoint = { date: string; value: number };
type IndicatorKey = "oil" | "gold" | "cpi" | "nfp";
type MarketKey = "tw" | "two" | "us";

<<<<<<< HEAD
// NOTE: 改為指定資料庫的 table 名稱，稍後 fetchIndicator 會用此 table 去查詢 DB
=======
// 股票基本面資料類型
interface StockFundamental {
  symbol: string;
  name: string | null;
  market: string;
  basicInfo: {
    industry: string | null;
    sector: string | null;
    country: string | null;
    exchange: string | null;
    currency: string | null;
  };
  valuation: {
    marketCap: number | null;
    pe: number | null;
    forwardPE: number | null;
    pb: number | null;
    ps: number | null;
    peg: number | null;
    enterpriseToRevenue: number | null;
    enterpriseToEbitda: number | null;
  };
  financialHealth: {
    debtToEquity: number | null;
    currentRatio: number | null;
    quickRatio: number | null;
    totalCash: number | null;
    totalDebt: number | null;
  };
  profitability: {
    roe: number | null;
    roa: number | null;
    netMargin: number | null;
    operatingMargin: number | null;
    grossMargin: number | null;
  };
  growth: {
    revenueGrowth: number | null;
    earningsGrowth: number | null;
    totalRevenue: number | null;
  };
  dividend: {
    dividendYield: number | null;
    dividendAmount: number | null;
    payoutRatio: number | null;
    exDividendDate: string | null;
  };
  stockInfo: {
    beta: number | null;
    bookValue: number | null;
    week52High: number | null;
    week52Low: number | null;
    avgVolume: number | null;
    sharesOutstanding: number | null;
    netIncomeToCommon: number | null;
  };
  updatedAt: string | null;
}

>>>>>>> 7040eb25
const INDICATORS: { key: IndicatorKey; label: string; table: string }[] = [
  { key: "oil", label: "石油 (WTI)", table: "fundamental_data_oil" },
  { key: "gold", label: "黃金 (Gold)", table: "fundamental_data_gold" },
  { key: "cpi", label: "CPI", table: "fundamental_data_cpi_us" },
  { key: "nfp", label: "NFP (非農就業)", table: "fundamental_data_nfp_us" },
];

const LineChart: React.FC<{
  data: DataPoint[];
  width?: number;
  height?: number;
}> = ({ data, width = 520, height = 160 }) => {
  if (!data || data.length === 0)
    return <div style={{ color: "#666" }}>N/A</div>;
  const vals = data.map((d) => d.value);
  const max = Math.max(...vals);
  const min = Math.min(...vals);
  const pad = 8;
  const innerW = width - pad * 2;
  const innerH = height - pad * 2;
  const points = data.map((d, i) => {
    const x = pad + (i / (data.length - 1)) * innerW;
    const y = pad + ((max - d.value) / (max - min || 1)) * innerH;
    return `${x},${y}`;
  });
  return (
    <svg
      width={width}
      height={height}
      style={{ background: "#fff", borderRadius: 6 }}
    >
      <polyline
        fill="none"
        stroke="#2563eb"
        strokeWidth={2}
        points={points.join(" ")}
      />
      {data.map((d, i) => {
        const [xStr, yStr] = points[i].split(",");
        return (
          <circle
            key={i}
            cx={Number(xStr)}
            cy={Number(yStr)}
            r={2.5}
            fill="#1f2937"
          />
        );
      })}
    </svg>
  );
};

function evaluateStrength(data: DataPoint[]): {
  status: "偏弱" | "中性" | "偏強";
  score: number;
} {
  if (!data || data.length < 5) return { status: "中性", score: 1 };
  const recent = data.slice(-30);
  const y = recent.map((d) => d.value);
  const n = y.length;
  const mean = y.reduce((a, b) => a + b, 0) / n;
  const sd = Math.sqrt(y.reduce((a, b) => a + (b - mean) ** 2, 0) / n) || 1;
  const last = y[y.length - 1];
  const z = (last - mean) / sd;

  // linear regression slope (x: 0..n-1)
  const xs = recent.map((_, i) => i);
  const xMean = (n - 1) / 2;
  const num = xs.reduce((s, xi, i) => s + (xi - xMean) * (y[i] - mean), 0);
  const den = xs.reduce((s, xi) => s + (xi - xMean) ** 2, 0) || 1;
  const slope = num / den;

  if (z > 0.6 || slope > Math.abs(mean) * 0.002)
    return { status: "偏強", score: 2 };
  if (z < -0.6 || slope < -Math.abs(mean) * 0.002)
    return { status: "偏弱", score: 0 };
  return { status: "中性", score: 1 };
}

export default function FundamentalPage(): React.ReactElement {
  const [active, setActive] = useState<IndicatorKey>("oil");
  const [loadingMap, setLoadingMap] = useState<Record<string, boolean>>({});
  const [dataMap, setDataMap] = useState<Record<string, DataPoint[]>>({});
  const [error, setError] = useState<string | null>(null);
  const [pinnedChart, setPinnedChart] = useState<IndicatorKey | null>(null);

<<<<<<< HEAD
=======
  // 股票基本面分析相關狀態
  const [selectedMarket, setSelectedMarket] = useState<MarketKey>("tw");
  const [stockSymbol, setStockSymbol] = useState<string>("");
  const [stockData, setStockData] = useState<StockFundamental | null>(null);
  const [stockLoading, setStockLoading] = useState<boolean>(false);
  const [stockError, setStockError] = useState<string | null>(null);

>>>>>>> 7040eb25
  const UNIT_MAP: Record<IndicatorKey, string> = {
    oil: "USD/bbl",
    gold: "USD/oz",
    cpi: "Index",
    nfp: "Persons",
  };

  useEffect(() => {
    INDICATORS.forEach((it) => fetchIndicator(it.key));
  }, []);

<<<<<<< HEAD
  // 由資料庫撈資料：呼叫後端統一 API /api/database/execute-query
=======
  // 查詢股票基本面資料
  async function fetchStockFundamental() {
    if (!stockSymbol.trim()) {
      setStockError("請輸入股票代號");
      return;
    }

    setStockLoading(true);
    setStockError(null);
    setStockData(null);

    try {
      const res = await fetch("/api/fundamental", {
        method: "POST",
        headers: { "Content-Type": "application/json" },
        body: JSON.stringify({
          market: selectedMarket,
          symbol: stockSymbol.trim().toUpperCase(),
        }),
      });

      const json = await res.json();

      if (!res.ok || !json.success) {
        throw new Error(json.error || `HTTP ${res.status}`);
      }

      setStockData(json.data);
    } catch (err) {
      setStockError(err instanceof Error ? err.message : "查詢失敗");
    } finally {
      setStockLoading(false);
    }
  }

>>>>>>> 7040eb25
  async function fetchIndicator(key: IndicatorKey) {
    const info = INDICATORS.find((i) => i.key === key);
    if (!info) return;
    setError(null);
    setLoadingMap((s) => ({ ...s, [key]: true }));
    try {
<<<<<<< HEAD
      // 伺服器端的 API 應該使用環境變數的 DB 連線資訊來實際連接 market_fundamental
      const payload = {
        config: { database: "market_fundamental" },
        // 以 SELECT * 起手，後端會回傳欄位陣列，我們再由 rowsToDataPoints 嘗試抽出日期與數值欄位
=======
      const payload = {
        config: { database: "market_fundamental" },
>>>>>>> 7040eb25
        query: `SELECT * FROM ${info.table}`,
      };
      const res = await fetch("/api/database/execute-query", {
        method: "POST",
        headers: { "Content-Type": "application/json" },
        body: JSON.stringify(payload),
      });
      if (!res.ok) throw new Error(`HTTP ${res.status}`);
      const json = await res.json();
      if (!json || !json.success || !Array.isArray(json.data)) {
        throw new Error(json?.error || json?.message || "後端未回傳資料");
      }
      const rows: Record<string, unknown>[] = json.data;
      const parsed = rowsToDataPoints(rows);
      setDataMap((s) => ({ ...s, [key]: parsed }));
    } catch (err) {
      setError(err instanceof Error ? err.message : "載入失敗");
    } finally {
      setLoadingMap((s) => ({ ...s, [key]: false }));
    }
  }

  function aggregateIndex() {
    const results: { key: IndicatorKey; status: string; score: number }[] = [];
    INDICATORS.forEach((it) => {
      const d = dataMap[it.key] || [];
      const ev = evaluateStrength(d);
      results.push({ key: it.key, status: ev.status, score: ev.score });
    });
    const avgScore = results.reduce((s, r) => s + r.score, 0) / results.length;
    const index = Math.round((avgScore / 2) * 100);
    const strongCount = results.filter((r) => r.status === "偏強").length;
    const weakCount = results.filter((r) => r.status === "偏弱").length;
    let conclusion = "";
    if (strongCount >= 3) conclusion = "整體偏強 — 基本面支持風險資產表現。";
    else if (weakCount >= 3)
      conclusion = "整體偏弱 — 市場基本面偏保守，注意風險。";
    else conclusion = "中性 — 基本面呈現混合訊號，建議配合技術面與資金面確認。";
    return { index, results, conclusion };
  }

  const agg = aggregateIndex();

  // 格式化數值的輔助函數
  const formatValue = (value: number | null | undefined, type: 'number' | 'percent' | 'currency' | 'volume' = 'number', decimals: number = 2): string => {
    if (value === null || value === undefined || isNaN(value)) {
      return 'N/A';
    }
    
    switch (type) {
      case 'percent':
        return `${value.toFixed(decimals)}%`;
      case 'currency':
        if (Math.abs(value) >= 1e12) {
          return `$${(value / 1e12).toFixed(decimals)}兆`;
        } else if (Math.abs(value) >= 1e9) {
          return `$${(value / 1e9).toFixed(decimals)}B`;
        } else if (Math.abs(value) >= 1e6) {
          return `$${(value / 1e6).toFixed(decimals)}M`;
        }
        return `$${value.toFixed(decimals)}`;
      case 'volume':
        if (value >= 1e9) {
          return `${(value / 1e9).toFixed(decimals)}B`;
        } else if (value >= 1e6) {
          return `${(value / 1e6).toFixed(decimals)}M`;
        }
        return value.toLocaleString();
      default:
        return value.toFixed(decimals);
    }
  };

  const formatDate = (dateValue: string | number | null | undefined): string => {
    if (!dateValue) return 'N/A';
    
    try {
      // 如果是時間戳（數字）
      if (typeof dateValue === 'number') {
        return new Date(dateValue * 1000).toLocaleDateString('zh-TW');
      }
      // 如果是日期字串
      return new Date(dateValue).toLocaleDateString('zh-TW');
    } catch {
      return 'N/A';
    }
  };

  return (
<<<<<<< HEAD
    <div style={{ padding: 20, fontFamily: "Segoe UI, Roboto, Arial" }}>


      {/* 新增：顯示聚合指標 */}
      <div
        style={{
          padding: 16,
          marginBottom: 16,
          background: "#f8fafc",
          borderRadius: 8,
          border: "1px solid #e2e8f0",
        }}
      >
        <div
          style={{
            display: "flex",
            justifyContent: "space-between",
            alignItems: "center",
          }}
        >
          <div>
            <h3 style={{ margin: 0, color: "#1e293b" }}>基本面綜合指數</h3>
            <p style={{ margin: "4px 0 0 0", color: "#64748b", fontSize: 14 }}>
              {agg.conclusion}
            </p>
          </div>
          <div style={{ textAlign: "right" }}>
=======
    <>
      <div className="min-h-screen">
        <Head>
          <meta name="viewport" content="width=device-width, initial-scale=1" />
        </Head>

        {/* Header Section (仿 finance-code/index.tsx) */}
        <section className="relative bg-gradient-to-br from-slate-900 via-blue-900 to-indigo-900 flex items-center overflow-hidden shadow-2xl">
          {/* 動態網格背景 */}
          <div className="absolute inset-0 opacity-20">
>>>>>>> 7040eb25
            <div
              className="absolute inset-0"
              style={{
                backgroundImage: `
                  linear-gradient(rgba(59, 130, 246, 0.1) 1px, transparent 1px),
                  linear-gradient(90deg, rgba(59, 130, 246, 0.1) 1px, transparent 1px)
                `,
                backgroundSize: "50px 50px",
              }}
            />
          </div>
          {/* Enhanced Decorative Background */}
          <div className="absolute top-0 left-0 w-full h-full">
            <div className="absolute top-12 left-12 w-24 h-24 bg-white opacity-5 rounded-full animate-pulse"></div>
            <div className="absolute bottom-12 right-24 w-36 h-36 bg-white opacity-5 rounded-full animate-pulse" style={{ animationDelay: "1s" }}></div>
            <div className="absolute top-1/2 left-1/2 transform -translate-x-1/2 -translate-y-1/2 w-72 h-72 bg-gradient-radial from-white/10 to-transparent rounded-full"></div>
            <div className="absolute top-24 right-12 w-4 h-4 bg-white opacity-20 rounded-full animate-bounce"></div>
            <div className="absolute bottom-24 left-24 w-3 h-3 bg-white opacity-30 rounded-full animate-pulse" style={{ animationDelay: "1.5s" }}></div>
            <div className="absolute top-48 left-1/4 w-5 h-5 bg-white opacity-15 rounded-full animate-bounce" style={{ animationDelay: "2s" }}></div>
            <div className="absolute top-32 right-1/3 w-2 h-2 bg-white opacity-25 rounded-full animate-pulse" style={{ animationDelay: "0.5s" }}></div>
          </div>
          <div className="relative max-w-7xl mx-auto px-6 sm:px-8 lg:px-12 py-16 z-10 w-full">
            <div className="flex flex-col lg:flex-row lg:items-center lg:justify-between gap-8">
              <div className="flex-1">
                <div className="flex items-center mb-6">
                  <div className="p-4 bg-white/10 rounded-3xl backdrop-blur-sm mr-6 group hover:bg-white/20 transition-all duration-300 shadow-lg">
                    <div className="w-10 h-10 flex items-center justify-center">
                      <ChartBarIcon className="h-8 w-8 text-white group-hover:scale-110 transition-transform duration-300" />
                    </div>
                  </div>
                  <div>
                    <h1 className="text-4xl lg:text-5xl font-bold text-white tracking-tight leading-tight">
                      基本面指標總覽
                    </h1>
                    <p className="text-blue-200 mt-3 text-xl font-medium">
                      快速掌握石油、黃金、CPI、NFP等重要經濟指標
                    </p>
                  </div>
                </div>
                <p className="text-blue-200 text-xl max-w-3xl leading-relaxed mb-8">
                  本頁提供美國與全球市場重要基本面指標的即時查詢與趨勢分析，協助你做出更精準的投資決策。
                </p>
              </div>
              {/* 統計面板 */}
              <div className="flex flex-col lg:items-end space-y-4">
                <div className="grid grid-cols-2 gap-6 lg:gap-8">
                  <div className="text-center bg-white/10 backdrop-blur-sm rounded-2xl p-4 border border-white/20 shadow-lg">
                    <div className="text-3xl font-bold text-white">{agg.index}</div>
                    <div className="text-blue-200 text-sm font-medium">基本面綜合指數</div>
                  </div>
                  <div className="text-center bg-white/10 backdrop-blur-sm rounded-2xl p-4 border border-white/20 shadow-lg">
                    <div className="text-3xl font-bold text-white">{new Date().toISOString().slice(0, 10)}</div>
                    <div className="text-blue-200 text-sm font-medium">資料更新</div>
                  </div>
                </div>
              </div>
            </div>
          </div>
        </section>

        {/* Main Content Area */}
        <div className="relative bg-gradient-to-br from-gray-50 via-blue-50 to-indigo-50 min-h-screen">
          {/* Decorative background elements */}
          <div className="absolute inset-0 overflow-hidden">
            <div className="absolute top-20 left-20 w-64 h-64 bg-gradient-to-br from-blue-100 to-indigo-100 rounded-full opacity-30 blur-3xl"></div>
            <div className="absolute bottom-20 right-20 w-96 h-96 bg-gradient-to-br from-indigo-100 to-purple-100 rounded-full opacity-20 blur-3xl"></div>
          </div>
          <div className="relative max-w-7xl mx-auto px-6 sm:px-8 lg:px-12 py-16">
            {/* 綜合指標卡片 */}
            <div className="mb-8">
              <div className="bg-white/90 backdrop-blur-sm rounded-3xl shadow-xl border border-gray-200/50 p-8 flex flex-col md:flex-row md:items-center md:justify-between gap-6">
                <div>
                  <h3 className="text-2xl font-bold text-blue-900 mb-2">基本面綜合指數</h3>
                  <p className="text-blue-700">{agg.conclusion}</p>
                </div>
                <div className="flex flex-col items-center">
                  <span className={`text-5xl font-bold ${agg.index >= 70 ? "text-green-600" : agg.index <= 30 ? "text-red-600" : "text-gray-600"}`}>{agg.index}</span>
                  <span className="text-gray-400 text-sm">0-100</span>
                </div>
              </div>
            </div>
            {/* 指標現況卡片 */}
            <div className="mb-8">
              <div className="bg-white/90 backdrop-blur-sm rounded-3xl shadow-xl border border-gray-200/50 p-8">
                <div className="text-lg font-bold text-blue-900 mb-4">基本面各項現況</div>
                <div className="grid grid-cols-1 md:grid-cols-2 gap-6">
                  {INDICATORS.map((it) => {
                    const d = dataMap[it.key] || [];
                    const ev = evaluateStrength(d);
                    const latest = d.length ? d[d.length - 1].value : "—";
                    const latestDate = d.length ? d[d.length - 1].date : "";
                    return (
                      <div key={it.key} className="flex items-center justify-between bg-white rounded-2xl border border-blue-100 p-6 shadow hover:shadow-lg transition-all duration-300">
                        <div>
                          <div className="text-base font-semibold text-blue-800">{it.label}</div>
                          <div className="text-sm text-gray-500 mt-1">
                            最近數值：<span className="font-bold text-gray-800">{latest}</span>
                            {latestDate && (
                              <span className="ml-2 text-gray-400 text-xs">({latestDate})</span>
                            )}
                          </div>
                        </div>
                        <div className="text-right">
                          <div className={`font-bold text-lg ${ev.status === "偏強" ? "text-green-600" : ev.status === "偏弱" ? "text-red-600" : "text-gray-600"}`}>{ev.status}</div>
                          <div className="text-xs text-gray-400">score: {ev.score}</div>
                        </div>
                      </div>
                    );
                  })}
                </div>
                <div className="mt-6 flex justify-end">
                  <button
                    onClick={() => INDICATORS.forEach((it) => fetchIndicator(it.key))}
                    className="px-6 py-2 bg-blue-600 text-white rounded-xl font-bold hover:bg-blue-700 transition-all duration-300 shadow"
                  >
                    重新抓取資料
                  </button>
                </div>
              </div>
            </div>
            {/* 互動與圖表展示 */}
            <div className="mb-8">
              <div className="bg-white/90 backdrop-blur-sm rounded-3xl shadow-xl border border-gray-200/50 p-8">
                <div className="flex flex-wrap gap-3 mb-4">
                  {INDICATORS.map((it) => {
                    const d = dataMap[it.key] || [];
                    const ev = evaluateStrength(d);
                    return (
                      <button
                        key={it.key}
                        onClick={() => setActive(it.key)}
                        className={`px-5 py-2 rounded-xl font-semibold border transition-all duration-200 ${
                          active === it.key
                            ? "border-blue-600 bg-blue-50 text-blue-900"
                            : "border-gray-200 bg-white text-gray-700"
                        }`}
                      >
                        <span>{it.label}</span>
                        <span className={`ml-2 text-xs ${ev.status === "偏強" ? "text-green-600" : ev.status === "偏弱" ? "text-red-600" : "text-gray-500"}`}>{ev.status}</span>
                      </button>
                    );
                  })}
                </div>
                <div className="border-t border-blue-100 pt-6">
                  <div className="flex flex-col md:flex-row md:items-center md:justify-between gap-4">
                    <div>
                      <h3 className="text-xl font-bold text-blue-900 mb-1">
                        {INDICATORS.find((i) => i.key === active)?.label}
                      </h3>
                      <div className="text-sm text-gray-500">
                        {loadingMap[active]
                          ? "載入中..."
                          : `資料點數：${(dataMap[active] || []).length}`}
                      </div>
                    </div>
                    <div className="flex gap-2">
                      <button
                        onClick={() => fetchIndicator(active)}
                        className="px-4 py-2 bg-blue-600 text-white rounded-xl font-bold hover:bg-blue-700 transition-all duration-300 shadow"
                      >
                        重新載入
                      </button>
                      <button
                        onClick={() => setPinnedChart(active)}
                        className="px-4 py-2 bg-indigo-600 text-white rounded-xl font-bold hover:bg-indigo-700 transition-all duration-300 shadow"
                      >
                        秀出圖表
                      </button>
                    </div>
                  </div>
                  <div className="mt-4">
                    <div className="font-semibold text-gray-700 mb-1">近期判斷</div>
                    <div className="text-gray-600">
                      {(() => {
                        const ev = evaluateStrength(dataMap[active] || []);
                        return `${INDICATORS.find((i) => i.key === active)?.label}：${ev.status}（數據點 ${(dataMap[active] || []).length}）`;
                      })()}
                    </div>
                  </div>
                  <div className="mt-4">
                    <div className="font-semibold text-gray-700 mb-1">建議</div>
                    <div className="text-gray-600 text-sm">
                      {(() => {
                        const ev = evaluateStrength(dataMap[active] || []);
                        const status = ev.status;
                        switch (active) {
                          case "cpi":
                            if (status === "偏強")
                              return "CPI 偏強：通膨壓力升高，央行可能偏向收緊貨幣政策。後果可能包含利率上行、債券價格承壓與美元走強。建議：減少利率敏感與高槓桿部位、關注能源與食品等輸入性通膨來源。";
                            if (status === "偏弱")
                              return "CPI 偏弱：物價壓力趨緩，貨幣政策可能維持寬鬆或放緩升息。後果可能包含債券收益率下降與風險資產表現改善。建議：關注成長型資產與消費類表現，並留意就業與薪資數據。";
                            return "CPI 中性：物價走勢穩定，短期對資產配置影響有限。建議：維持分散配置，觀察後續數據與核心通膨趨勢。";
                          case "nfp":
                            if (status === "偏強")
                              return "NFP 偏強：就業與薪資動能佳，短期可能加速升息節奏，推升利率與美元。建議：檢視利率敏感資產（如長債、房地產）風險，並留意薪資成長是否推升核心通膨。";
                            if (status === "偏弱")
                              return "NFP 偏弱：就業疲弱，可能降低升息壓力或促成寬鬆政策，利好債市與部分風險資產。建議：關注失業率、勞動參與率與薪資趨勢，留意消費性支出變化。";
                            return "NFP 中性：就業數據無明顯方向，建議以薪資與勞動參與率等補充指標做進一步判斷。";
                          case "oil":
                            if (status === "偏強")
                              return "石油偏強：油價上升可能推升輸入性通膨並利好能源股，但會增加企業與消費者成本。建議：評估上游能源曝險與消費品成本壓力，關注地緣政治與供需變化。";
                            if (status === "偏弱")
                              return "石油偏弱：油價下跌有助於緩解通膨與降低企業成本，利好消費類股但壓抑能源股。建議：關注下游消費與運輸成本改善的產業機會。";
                            return "石油中性：油價波動有限，短期對通膨影響較小。建議：以供需與地緣事件為重點監控。";
                          case "gold":
                            if (status === "偏強")
                              return "黃金偏強：可能反映避險需求上升或實質利率下降，對通膨與市場風險情緒敏感。建議：考慮適度保值配置並留意美元與利率走勢。";
                            if (status === "偏弱")
                              return "黃金偏弱：避險需求減少或利率上行，對黃金不利。建議：關注美元強弱與實質利率變動，調整貴金屬曝險。";
                            return "黃金中性：市場對風險與通膨預期平衡，建議以事件驅動調整倉位。";
                          default:
                            return "建議：以上為自動化簡單評估結果，請搭配技術面與其他基本面指標進行綜合判斷。";
                        }
                      })()}
                    </div>
                  </div>
                </div>
              </div>
            </div>
            {/* 圖表預覽區 */}
            <div className="mb-8">
              <div className="bg-white/90 backdrop-blur-sm rounded-3xl shadow-xl border border-gray-200/50 p-8 min-h-[180px]">
                {pinnedChart ? (
                  <div>
                    <div className="flex items-center justify-between mb-4">
                      <div className="font-bold text-blue-900">
                        {INDICATORS.find(i => i.key === pinnedChart)?.label} - 圖表預覽
                      </div>
                      <div className="flex gap-2 items-center">
                        <span className="text-xs text-gray-500">{UNIT_MAP[pinnedChart as IndicatorKey]}</span>
                        <button onClick={() => setPinnedChart(null)} className="px-3 py-1 bg-gray-100 rounded-lg text-gray-700 hover:bg-gray-200">關閉</button>
                        <button onClick={() => fetchIndicator(pinnedChart!)} className="px-3 py-1 bg-blue-100 rounded-lg text-blue-700 hover:bg-blue-200">重新載入</button>
                      </div>
                    </div>
                    <LineChart data={dataMap[pinnedChart] || []} width={760} height={220} />
                  </div>
                ) : (
                  <div className="text-gray-400">選擇一個指標後按「秀出圖表」會在此處顯示對應圖表</div>
                )}
              </div>
            </div>

            {/* 股票基本面分析區 */}
            <div className="mb-8">
              <div className="bg-white/90 backdrop-blur-sm rounded-3xl shadow-xl border border-gray-200/50 p-8">
                <div className="flex items-center mb-6">
                  <MagnifyingGlassIcon className="h-8 w-8 text-blue-600 mr-3" />
                  <h2 className="text-2xl font-bold text-blue-900">股票基本面資訊</h2>
                </div>

                {/* 市場選擇與股票代號輸入 */}
                <div className="flex flex-col md:flex-row gap-4 mb-6">
                  <div className="flex-1">
                    <label className="block text-sm font-semibold text-gray-700 mb-2">
                      選擇市場
                    </label>
                    <div className="flex gap-3">
                      {[
                        { key: "tw", label: "台灣 (TW)" },
                        { key: "two", label: "櫃買 (TWO)" },
                        { key: "us", label: "美國 (US)" },
                      ].map((market) => (
                        <button
                          key={market.key}
                          onClick={() => setSelectedMarket(market.key as MarketKey)}
                          className={`px-6 py-3 rounded-xl font-semibold border-2 transition-all duration-200 ${
                            selectedMarket === market.key
                              ? "border-blue-600 bg-blue-50 text-blue-900"
                              : "border-gray-200 bg-white text-gray-700 hover:border-blue-300"
                          }`}
                        >
                          {market.label}
                        </button>
                      ))}
                    </div>
                  </div>

                  <div className="flex-1">
                    <label className="block text-sm font-semibold text-gray-700 mb-2">
                      股票代號
                    </label>
                    <div className="flex gap-2">
                      <input
                        type="text"
                        value={stockSymbol}
                        onChange={(e) => setStockSymbol(e.target.value.toUpperCase())}
                        onKeyPress={(e) => e.key === "Enter" && fetchStockFundamental()}
                        placeholder={selectedMarket === "us" ? "輸入股票代號 (例: AAPL)" : "輸入股票代號 (例: 2330)"}
                        className="flex-1 px-4 py-3 border-2 border-gray-200 rounded-xl focus:border-blue-500 focus:outline-none text-gray-800 font-semibold"
                      />
                      <button
                        onClick={fetchStockFundamental}
                        disabled={stockLoading}
                        className="px-6 py-3 bg-blue-600 text-white rounded-xl font-bold hover:bg-blue-700 transition-all duration-300 shadow disabled:opacity-50 disabled:cursor-not-allowed"
                      >
                        {stockLoading ? "查詢中..." : "查詢"}
                      </button>
                    </div>
                  </div>
                </div>

                {/* 錯誤訊息 */}
                {stockError && (
                  <div className="mb-6 p-4 bg-red-50 border border-red-200 rounded-xl">
                    <p className="text-red-600 font-semibold">{stockError}</p>
                  </div>
                )}

<<<<<<< HEAD
          <div style={{ borderTop: "1px solid #f0f0f0", paddingTop: 12 }}>
            <div
              style={{
                display: "flex",
                justifyContent: "space-between",
                alignItems: "center",
              }}
            >
              <h3 style={{ margin: 0 }}>
                {INDICATORS.find((i) => i.key === active)?.label}
              </h3>
              <div style={{ fontSize: 13, color: "#666" }}>
                <button
                  onClick={() => fetchIndicator(active)}
                  style={{ padding: "6px 10px", marginRight: 8 }}
                >
                  重新載入
                </button>
                <button
                  onClick={async () => {
                    // upload current active data to API
                    const payload = { data: dataMap[active] || [] };
                    try {
                      const resp = await fetch(`/api/fundamentals/${active}`, {
                        method: "POST",
                        headers: { "Content-Type": "application/json" },
                        body: JSON.stringify(payload),
                      });
                      const j = await resp.json();
                      if (!resp.ok) throw new Error(j.message || "上傳失敗");
                      alert(`上傳成功：${j.message || "已完成"}`);
                    } catch (e) {
                      alert(`上傳錯誤：${e instanceof Error ? e.message : String(e)}`);
                    }
                  }}
                  style={{ padding: "6px 10px", marginRight: 8 }}
                >
                  上傳到資料庫
                </button>
                <span>
                  {loadingMap[active]
                    ? "載入中..."
                    : `資料點數：${(dataMap[active] || []).length}`}
                </span>
              </div>
            </div>

            <div style={{ marginTop: 12 }}>
              {error && <div style={{ color: "crimson" }}>{error}</div>}
              <div style={{ color: '#6b7280' }}>
                圖表預覽已移至頁面下方的「圖表預覽」區。請在下方選擇或點擊任一指標卡的「秀出圖表」以在預覽區查看完整圖表。
              </div>
            </div>
=======
                {/* 股票基本面資料顯示 */}
                {stockData && (
                  <div className="space-y-6">
                    {/* 股票基本資訊 */}
                    <div className="bg-gradient-to-br from-blue-50 to-indigo-50 rounded-2xl p-6 border border-blue-100">
                      <div className="flex items-start justify-between mb-4">
                        <div>
                          <h3 className="text-2xl font-bold text-blue-900">
                            {stockData.symbol} - {stockData.name || 'N/A'}
                          </h3>
                          <p className="text-blue-600 mt-1">
                            {stockData.basicInfo.industry || 'N/A'} | {stockData.basicInfo.sector || 'N/A'}
                          </p>
                        </div>
                        <div className="text-right">
                          <div className="text-sm text-gray-500">市場</div>
                          <div className="text-xl font-bold text-blue-900">{stockData.market}</div>
                        </div>
                      </div>
                      <div className="grid grid-cols-2 md:grid-cols-4 gap-4">
                        <div>
                          <div className="text-xs text-gray-500">國家</div>
                          <div className="text-sm font-semibold text-gray-800">{stockData.basicInfo.country || 'N/A'}</div>
                        </div>
                        <div>
                          <div className="text-xs text-gray-500">交易所</div>
                          <div className="text-sm font-semibold text-gray-800">{stockData.basicInfo.exchange || 'N/A'}</div>
                        </div>
                        <div>
                          <div className="text-xs text-gray-500">貨幣</div>
                          <div className="text-sm font-semibold text-gray-800">{stockData.basicInfo.currency || 'N/A'}</div>
                        </div>
                        <div>
                          <div className="text-xs text-gray-500">更新時間</div>
                          <div className="text-sm font-semibold text-gray-800">
                            {formatDate(stockData.updatedAt)}
                          </div>
                        </div>
                      </div>
                    </div>

                    {/* 估值指標 */}
                    <div className="bg-white rounded-2xl p-6 border border-gray-200">
                      <h4 className="text-lg font-bold text-gray-800 mb-4 flex items-center">
                        <span className="text-2xl mr-2">💰</span> 估值指標
                      </h4>
                      <div className="grid grid-cols-2 md:grid-cols-3 gap-4">
                        <div className="p-3 bg-gray-50 rounded-lg">
                          <div className="text-xs text-gray-500 mb-1">市值</div>
                          <div className="text-base font-bold text-gray-800">
                            {formatValue(stockData.valuation.marketCap, 'currency')}
                          </div>
                        </div>
                        <div className="p-3 bg-gray-50 rounded-lg">
                          <div className="text-xs text-gray-500 mb-1">本益比 (P/E)</div>
                          <div className="text-base font-bold text-gray-800">
                            {formatValue(stockData.valuation.pe)}
                          </div>
                        </div>
                        <div className="p-3 bg-gray-50 rounded-lg">
                          <div className="text-xs text-gray-500 mb-1">預估本益比</div>
                          <div className="text-base font-bold text-gray-800">
                            {formatValue(stockData.valuation.forwardPE)}
                          </div>
                        </div>
                        <div className="p-3 bg-gray-50 rounded-lg">
                          <div className="text-xs text-gray-500 mb-1">股價淨值比 (P/B)</div>
                          <div className="text-base font-bold text-gray-800">
                            {formatValue(stockData.valuation.pb)}
                          </div>
                        </div>
                        <div className="p-3 bg-gray-50 rounded-lg">
                          <div className="text-xs text-gray-500 mb-1">股價營收比 (P/S)</div>
                          <div className="text-base font-bold text-gray-800">
                            {formatValue(stockData.valuation.ps)}
                          </div>
                        </div>
                        <div className="p-3 bg-gray-50 rounded-lg">
                          <div className="text-xs text-gray-500 mb-1">PEG比率</div>
                          <div className="text-base font-bold text-gray-800">
                            {formatValue(stockData.valuation.peg)}
                          </div>
                        </div>
                        <div className="p-3 bg-gray-50 rounded-lg">
                          <div className="text-xs text-gray-500 mb-1">企業價值/營收</div>
                          <div className="text-base font-bold text-gray-800">
                            {formatValue(stockData.valuation.enterpriseToRevenue)}
                          </div>
                        </div>
                        <div className="p-3 bg-gray-50 rounded-lg">
                          <div className="text-xs text-gray-500 mb-1">企業價值/EBITDA</div>
                          <div className="text-base font-bold text-gray-800">
                            {formatValue(stockData.valuation.enterpriseToEbitda)}
                          </div>
                        </div>
                      </div>
                    </div>
>>>>>>> 7040eb25

                    {/* 財務健康度 */}
                    <div className="bg-white rounded-2xl p-6 border border-gray-200">
                      <h4 className="text-lg font-bold text-gray-800 mb-4 flex items-center">
                        <span className="text-2xl mr-2">🏥</span> 財務健康度
                      </h4>
                      <div className="grid grid-cols-2 md:grid-cols-3 gap-4">
                        <div className="p-3 bg-gray-50 rounded-lg">
                          <div className="text-xs text-gray-500 mb-1">負債權益比</div>
                          <div className="text-base font-bold text-gray-800">
                            {formatValue(stockData.financialHealth.debtToEquity)}
                          </div>
                        </div>
                        <div className="p-3 bg-gray-50 rounded-lg">
                          <div className="text-xs text-gray-500 mb-1">流動比率</div>
                          <div className="text-base font-bold text-gray-800">
                            {formatValue(stockData.financialHealth.currentRatio)}
                          </div>
                        </div>
                        <div className="p-3 bg-gray-50 rounded-lg">
                          <div className="text-xs text-gray-500 mb-1">速動比率</div>
                          <div className="text-base font-bold text-gray-800">
                            {formatValue(stockData.financialHealth.quickRatio)}
                          </div>
                        </div>
                        <div className="p-3 bg-gray-50 rounded-lg">
                          <div className="text-xs text-gray-500 mb-1">總現金</div>
                          <div className="text-base font-bold text-gray-800">
                            {formatValue(stockData.financialHealth.totalCash, 'currency')}
                          </div>
                        </div>
                        <div className="p-3 bg-gray-50 rounded-lg">
                          <div className="text-xs text-gray-500 mb-1">總負債</div>
                          <div className="text-base font-bold text-gray-800">
                            {formatValue(stockData.financialHealth.totalDebt, 'currency')}
                          </div>
                        </div>
                      </div>
                    </div>

                    {/* 獲利能力 */}
                    <div className="bg-white rounded-2xl p-6 border border-gray-200">
                      <h4 className="text-lg font-bold text-gray-800 mb-4 flex items-center">
                        <span className="text-2xl mr-2">📈</span> 獲利能力
                      </h4>
                      <div className="grid grid-cols-2 md:grid-cols-3 gap-4">
                        <div className="p-3 bg-green-50 rounded-lg">
                          <div className="text-xs text-gray-500 mb-1">股東權益報酬率 (ROE)</div>
                          <div className="text-base font-bold text-green-700">
                            {formatValue(stockData.profitability.roe, 'percent')}
                          </div>
                        </div>
                        <div className="p-3 bg-green-50 rounded-lg">
                          <div className="text-xs text-gray-500 mb-1">資產報酬率 (ROA)</div>
                          <div className="text-base font-bold text-green-700">
                            {formatValue(stockData.profitability.roa, 'percent')}
                          </div>
                        </div>
                        <div className="p-3 bg-green-50 rounded-lg">
                          <div className="text-xs text-gray-500 mb-1">淨利率</div>
                          <div className="text-base font-bold text-green-700">
                            {formatValue(stockData.profitability.netMargin, 'percent')}
                          </div>
                        </div>
                        <div className="p-3 bg-green-50 rounded-lg">
                          <div className="text-xs text-gray-500 mb-1">營業利益率</div>
                          <div className="text-base font-bold text-green-700">
                            {formatValue(stockData.profitability.operatingMargin, 'percent')}
                          </div>
                        </div>
                        <div className="p-3 bg-green-50 rounded-lg">
                          <div className="text-xs text-gray-500 mb-1">毛利率</div>
                          <div className="text-base font-bold text-green-700">
                            {formatValue(stockData.profitability.grossMargin, 'percent')}
                          </div>
                        </div>
                      </div>
                    </div>

<<<<<<< HEAD
      <section style={{ borderTop: "1px solid #f0f0f0", paddingTop: 12 }}>
        <h4>各指標詳情</h4>
        <div
          style={{
            display: "grid",
            gridTemplateColumns: "repeat(auto-fit,minmax(240px,1fr))",
            gap: 12,
          }}
        >
          {INDICATORS.map((it) => {
            const d = dataMap[it.key] || [];
            const ev = evaluateStrength(d);
            const indexValue = Math.round((ev.score / 2) * 100); // 0..100
            const isActive = active === it.key;
            return (
              <div
                key={it.key}
                onClick={() => setActive(it.key)}
                role="button"
                tabIndex={0}
                style={{
                  border: isActive ? "2px solid #2563eb" : "1px solid #eee",
                  borderRadius: 8,
                  padding: 12,
                  cursor: "pointer",
                  background: isActive ? "#fbfdff" : "#fff",
                  transition: "box-shadow 0.15s",
                }}
              >
                <div style={{ display: "flex", justifyContent: "space-between", alignItems: 'center' }}>
                  <div>
                    <strong>{it.label}</strong>
                    <div style={{ fontSize: 12, color: "#666" }}>
                      {d.length ? `${d.length} 筆資料` : "尚無資料"}
                    </div>
                  </div>

                  <div style={{ textAlign: "right" }}>
                    <div
                      style={{
                        fontSize: 20,
                        fontWeight: 800,
                        color:
                          indexValue >= 70
                            ? "#059669"
                            : indexValue <= 30
                            ? "#dc2626"
                            : "#6b7280",
                      }}
                    >
                      {indexValue}
                    </div>
                    <div style={{ fontSize: 12, color: "#999" }}>
                      {ev.status} • score: {ev.score}
                    </div>
                  </div>
                </div>

                <div style={{ marginTop: 8 }}>
                  <div style={{ fontSize: 12, color: '#6b7280' }}>圖表將在下方預覽區顯示（點選「秀出圖表」）。</div>
                </div>

                {/* controls */}
                <div style={{ marginTop: 8 }}>
                  <div style={{ display: 'flex', justifyContent: 'flex-end', gap: 8 }}>
                    <button onClick={(e) => { e.stopPropagation(); fetchIndicator(it.key); }} style={{ padding: '6px 8px' }}>重新載入</button>
                    <button onClick={(e) => { e.stopPropagation(); setPinnedChart(it.key); }} style={{ padding: '6px 8px' }}>秀出圖表</button>
                  </div>
                </div>
=======
                    {/* 成長性 */}
                    <div className="bg-white rounded-2xl p-6 border border-gray-200">
                      <h4 className="text-lg font-bold text-gray-800 mb-4 flex items-center">
                        <span className="text-2xl mr-2">🚀</span> 成長性
                      </h4>
                      <div className="grid grid-cols-2 md:grid-cols-3 gap-4">
                        <div className="p-3 bg-blue-50 rounded-lg">
                          <div className="text-xs text-gray-500 mb-1">營收成長率</div>
                          <div className="text-base font-bold text-blue-700">
                            {formatValue(stockData.growth.revenueGrowth, 'percent')}
                          </div>
                        </div>
                        <div className="p-3 bg-blue-50 rounded-lg">
                          <div className="text-xs text-gray-500 mb-1">盈餘成長率</div>
                          <div className="text-base font-bold text-blue-700">
                            {formatValue(stockData.growth.earningsGrowth, 'percent')}
                          </div>
                        </div>
                        <div className="p-3 bg-blue-50 rounded-lg">
                          <div className="text-xs text-gray-500 mb-1">總營收</div>
                          <div className="text-base font-bold text-blue-700">
                            {formatValue(stockData.growth.totalRevenue, 'currency')}
                          </div>
                        </div>
                      </div>
                    </div>

                    {/* 股利資訊 */}
                    <div className="bg-white rounded-2xl p-6 border border-gray-200">
                      <h4 className="text-lg font-bold text-gray-800 mb-4 flex items-center">
                        <span className="text-2xl mr-2">💵</span> 股利資訊
                      </h4>
                      <div className="grid grid-cols-2 md:grid-cols-4 gap-4">
                        <div className="p-3 bg-purple-50 rounded-lg">
                          <div className="text-xs text-gray-500 mb-1">股利率</div>
                          <div className="text-base font-bold text-purple-700">
                            {formatValue(stockData.dividend.dividendYield, 'percent')}
                          </div>
                        </div>
                        <div className="p-3 bg-purple-50 rounded-lg">
                          <div className="text-xs text-gray-500 mb-1">股利金額</div>
                          <div className="text-base font-bold text-purple-700">
                            {formatValue(stockData.dividend.dividendAmount, 'number')}
                          </div>
                        </div>
                        <div className="p-3 bg-purple-50 rounded-lg">
                          <div className="text-xs text-gray-500 mb-1">配息率</div>
                          <div className="text-base font-bold text-purple-700">
                            {formatValue(stockData.dividend.payoutRatio, 'percent')}
                          </div>
                        </div>
                        <div className="p-3 bg-purple-50 rounded-lg">
                          <div className="text-xs text-gray-500 mb-1">除息日</div>
                          <div className="text-sm font-bold text-purple-700">
                            {formatDate(stockData.dividend.exDividendDate)}
                          </div>
                        </div>
                      </div>
                    </div>

                    {/* 股票資訊 */}
                    <div className="bg-white rounded-2xl p-6 border border-gray-200">
                      <h4 className="text-lg font-bold text-gray-800 mb-4 flex items-center">
                        <span className="text-2xl mr-2">📊</span> 股票資訊
                      </h4>
                      <div className="grid grid-cols-2 md:grid-cols-3 gap-4">
                        <div className="p-3 bg-gray-50 rounded-lg">
                          <div className="text-xs text-gray-500 mb-1">Beta值</div>
                          <div className="text-base font-bold text-gray-800">
                            {formatValue(stockData.stockInfo.beta)}
                          </div>
                        </div>
                        <div className="p-3 bg-gray-50 rounded-lg">
                          <div className="text-xs text-gray-500 mb-1">每股淨值</div>
                          <div className="text-base font-bold text-gray-800">
                            {formatValue(stockData.stockInfo.bookValue)}
                          </div>
                        </div>
                        <div className="p-3 bg-gray-50 rounded-lg">
                          <div className="text-xs text-gray-500 mb-1">52週最高</div>
                          <div className="text-base font-bold text-gray-800">
                            {formatValue(stockData.stockInfo.week52High)}
                          </div>
                        </div>
                        <div className="p-3 bg-gray-50 rounded-lg">
                          <div className="text-xs text-gray-500 mb-1">52週最低</div>
                          <div className="text-base font-bold text-gray-800">
                            {formatValue(stockData.stockInfo.week52Low)}
                          </div>
                        </div>
                        <div className="p-3 bg-gray-50 rounded-lg">
                          <div className="text-xs text-gray-500 mb-1">平均成交量</div>
                          <div className="text-base font-bold text-gray-800">
                            {formatValue(stockData.stockInfo.avgVolume, 'volume')}
                          </div>
                        </div>
                        <div className="p-3 bg-gray-50 rounded-lg">
                          <div className="text-xs text-gray-500 mb-1">流通股數</div>
                          <div className="text-base font-bold text-gray-800">
                            {formatValue(stockData.stockInfo.sharesOutstanding, 'volume')}
                          </div>
                        </div>
                        <div className="p-3 bg-gray-50 rounded-lg">
                          <div className="text-xs text-gray-500 mb-1">普通股淨利</div>
                          <div className="text-base font-bold text-gray-800">
                            {formatValue(stockData.stockInfo.netIncomeToCommon, 'currency')}
                          </div>
                        </div>
                      </div>
                    </div>
                  </div>
                )}
>>>>>>> 7040eb25
              </div>
            </div>
          </div>
        </div>
<<<<<<< HEAD
      </section>

      {/* 白色展示區：用來顯示使用者點選的指標圖表（從後端上傳或 fetch 的 CSV 資料） */}
      <div
        style={{
          marginTop: 18,
          padding: 16,
          background: '#ffffff',
          border: '1px solid #e6eef8',
          borderRadius: 8,
          minHeight: 140,
        }}
      >
        {pinnedChart ? (
          <div>
            <div style={{ display: 'flex', justifyContent: 'space-between', alignItems: 'center' }}>
              <div style={{ fontWeight: 700 }}>{INDICATORS.find(i => i.key === pinnedChart)?.label} - 圖表預覽</div>
              <div style={{ display: 'flex', gap: 8, alignItems: 'center' }}>
                <div style={{ fontSize: 12, color: '#6b7280' }}>{UNIT_MAP[pinnedChart as IndicatorKey]}</div>
                <button onClick={() => { setPinnedChart(null); }} style={{ padding: '6px 8px' }}>關閉</button>
                <button onClick={() => fetchIndicator(pinnedChart!)} style={{ padding: '6px 8px' }}>重新載入</button>
              </div>
            </div>
            <div style={{ marginTop: 10 }}>
              <LineChart data={dataMap[pinnedChart] || []} width={760} height={220} />
            </div>
          </div>
        ) : (
          <div style={{ color: '#6b7280' }}>選擇一個指標後按「秀出圖表」會在此處顯示對應圖表（資料來自你未來上傳或後端提供的 CSV）。</div>
        )}
      </div>
    </div>
  );
}


=======
      </div>
      <Footer />
    </>
  );
}

>>>>>>> 7040eb25
// 將資料庫回傳的 row[] 轉為 DataPoint[]
function rowsToDataPoints(rows: Record<string, unknown>[]): DataPoint[] {
  if (!rows || rows.length === 0) return [];
  const keys = Object.keys(rows[0] || {});

  // 偵測日期欄位與數值欄位
  const dateRegex = /(date|day|month|year|obs_date|timestamp)/i;
  const valueRegex = /(value|price|cpi|nfp|amount|close|val|obs_value|persons)/i;

  let dateKey: string | null = null;
  let valueKey: string | null = null;

  for (const k of keys) {
    if (!dateKey && dateRegex.test(k)) dateKey = k;
    if (!valueKey && valueRegex.test(k)) valueKey = k;
  }
  // fallback: first string-like as date, first numeric-like as value
  if (!dateKey) {
    dateKey = keys.find((k) =>
      rows.some((r) => typeof r[k] === "string" && /\d{4}/.test(String(r[k])))
    ) || keys[0];
  }
  if (!valueKey) {
    valueKey =
      keys.find((k) =>
        rows.some((r) => typeof r[k] === "number" || /^-?\d+(\.\d+)?$/.test(String(r[k])))
      ) || keys[1] || keys[0]
  }

  const out: DataPoint[] = [];
  for (const r of rows) {
    const rawDate = r[dateKey as string];
    const rawVal = r[valueKey as string];

    if (rawDate == null || rawVal == null) continue;

    // 解析日期
    let dateStr = String(rawDate).trim();
    // remove quotes
    dateStr = dateStr.replace(/^"|"$/g, "");
    const d = new Date(dateStr);
    if (!isNaN(d.getTime())) {
      const yyyy = d.getFullYear();
      const mm = String(d.getMonth() + 1).padStart(2, "0");
      const dd = String(d.getDate()).padStart(2, "0");
      dateStr = `${yyyy}-${mm}-${dd}`;
    }

    // 解析數值
    const v = Number(String(rawVal).replace(/[^0-9.-]/g, ""));
    if (isNaN(v)) continue

    out.push({ date: dateStr, value: v });
  }

  // sort by date ascending
  out.sort((a, b) => (a.date < b.date ? -1 : a.date > b.date ? 1 : 0));
  return out;
}<|MERGE_RESOLUTION|>--- conflicted
+++ resolved
@@ -7,9 +7,6 @@
 type IndicatorKey = "oil" | "gold" | "cpi" | "nfp";
 type MarketKey = "tw" | "two" | "us";
 
-<<<<<<< HEAD
-// NOTE: 改為指定資料庫的 table 名稱，稍後 fetchIndicator 會用此 table 去查詢 DB
-=======
 // 股票基本面資料類型
 interface StockFundamental {
   symbol: string;
@@ -69,7 +66,6 @@
   updatedAt: string | null;
 }
 
->>>>>>> 7040eb25
 const INDICATORS: { key: IndicatorKey; label: string; table: string }[] = [
   { key: "oil", label: "石油 (WTI)", table: "fundamental_data_oil" },
   { key: "gold", label: "黃金 (Gold)", table: "fundamental_data_gold" },
@@ -154,11 +150,9 @@
   const [active, setActive] = useState<IndicatorKey>("oil");
   const [loadingMap, setLoadingMap] = useState<Record<string, boolean>>({});
   const [dataMap, setDataMap] = useState<Record<string, DataPoint[]>>({});
-  const [error, setError] = useState<string | null>(null);
+  const [, setError] = useState<string | null>(null);
   const [pinnedChart, setPinnedChart] = useState<IndicatorKey | null>(null);
 
-<<<<<<< HEAD
-=======
   // 股票基本面分析相關狀態
   const [selectedMarket, setSelectedMarket] = useState<MarketKey>("tw");
   const [stockSymbol, setStockSymbol] = useState<string>("");
@@ -166,7 +160,6 @@
   const [stockLoading, setStockLoading] = useState<boolean>(false);
   const [stockError, setStockError] = useState<string | null>(null);
 
->>>>>>> 7040eb25
   const UNIT_MAP: Record<IndicatorKey, string> = {
     oil: "USD/bbl",
     gold: "USD/oz",
@@ -178,9 +171,6 @@
     INDICATORS.forEach((it) => fetchIndicator(it.key));
   }, []);
 
-<<<<<<< HEAD
-  // 由資料庫撈資料：呼叫後端統一 API /api/database/execute-query
-=======
   // 查詢股票基本面資料
   async function fetchStockFundamental() {
     if (!stockSymbol.trim()) {
@@ -216,22 +206,14 @@
     }
   }
 
->>>>>>> 7040eb25
   async function fetchIndicator(key: IndicatorKey) {
     const info = INDICATORS.find((i) => i.key === key);
     if (!info) return;
     setError(null);
     setLoadingMap((s) => ({ ...s, [key]: true }));
     try {
-<<<<<<< HEAD
-      // 伺服器端的 API 應該使用環境變數的 DB 連線資訊來實際連接 market_fundamental
       const payload = {
         config: { database: "market_fundamental" },
-        // 以 SELECT * 起手，後端會回傳欄位陣列，我們再由 rowsToDataPoints 嘗試抽出日期與數值欄位
-=======
-      const payload = {
-        config: { database: "market_fundamental" },
->>>>>>> 7040eb25
         query: `SELECT * FROM ${info.table}`,
       };
       const res = await fetch("/api/database/execute-query", {
@@ -276,15 +258,19 @@
   const agg = aggregateIndex();
 
   // 格式化數值的輔助函數
-  const formatValue = (value: number | null | undefined, type: 'number' | 'percent' | 'currency' | 'volume' = 'number', decimals: number = 2): string => {
+  const formatValue = (
+    value: number | null | undefined,
+    type: "number" | "percent" | "currency" | "volume" = "number",
+    decimals: number = 2
+  ): string => {
     if (value === null || value === undefined || isNaN(value)) {
-      return 'N/A';
+      return "N/A";
     }
-    
+
     switch (type) {
-      case 'percent':
+      case "percent":
         return `${value.toFixed(decimals)}%`;
-      case 'currency':
+      case "currency":
         if (Math.abs(value) >= 1e12) {
           return `$${(value / 1e12).toFixed(decimals)}兆`;
         } else if (Math.abs(value) >= 1e9) {
@@ -293,7 +279,7 @@
           return `$${(value / 1e6).toFixed(decimals)}M`;
         }
         return `$${value.toFixed(decimals)}`;
-      case 'volume':
+      case "volume":
         if (value >= 1e9) {
           return `${(value / 1e9).toFixed(decimals)}B`;
         } else if (value >= 1e6) {
@@ -305,51 +291,24 @@
     }
   };
 
-  const formatDate = (dateValue: string | number | null | undefined): string => {
-    if (!dateValue) return 'N/A';
-    
+  const formatDate = (
+    dateValue: string | number | null | undefined
+  ): string => {
+    if (!dateValue) return "N/A";
+
     try {
       // 如果是時間戳（數字）
-      if (typeof dateValue === 'number') {
-        return new Date(dateValue * 1000).toLocaleDateString('zh-TW');
+      if (typeof dateValue === "number") {
+        return new Date(dateValue * 1000).toLocaleDateString("zh-TW");
       }
       // 如果是日期字串
-      return new Date(dateValue).toLocaleDateString('zh-TW');
+      return new Date(dateValue).toLocaleDateString("zh-TW");
     } catch {
-      return 'N/A';
+      return "N/A";
     }
   };
 
   return (
-<<<<<<< HEAD
-    <div style={{ padding: 20, fontFamily: "Segoe UI, Roboto, Arial" }}>
-
-
-      {/* 新增：顯示聚合指標 */}
-      <div
-        style={{
-          padding: 16,
-          marginBottom: 16,
-          background: "#f8fafc",
-          borderRadius: 8,
-          border: "1px solid #e2e8f0",
-        }}
-      >
-        <div
-          style={{
-            display: "flex",
-            justifyContent: "space-between",
-            alignItems: "center",
-          }}
-        >
-          <div>
-            <h3 style={{ margin: 0, color: "#1e293b" }}>基本面綜合指數</h3>
-            <p style={{ margin: "4px 0 0 0", color: "#64748b", fontSize: 14 }}>
-              {agg.conclusion}
-            </p>
-          </div>
-          <div style={{ textAlign: "right" }}>
-=======
     <>
       <div className="min-h-screen">
         <Head>
@@ -360,7 +319,6 @@
         <section className="relative bg-gradient-to-br from-slate-900 via-blue-900 to-indigo-900 flex items-center overflow-hidden shadow-2xl">
           {/* 動態網格背景 */}
           <div className="absolute inset-0 opacity-20">
->>>>>>> 7040eb25
             <div
               className="absolute inset-0"
               style={{
@@ -375,12 +333,24 @@
           {/* Enhanced Decorative Background */}
           <div className="absolute top-0 left-0 w-full h-full">
             <div className="absolute top-12 left-12 w-24 h-24 bg-white opacity-5 rounded-full animate-pulse"></div>
-            <div className="absolute bottom-12 right-24 w-36 h-36 bg-white opacity-5 rounded-full animate-pulse" style={{ animationDelay: "1s" }}></div>
+            <div
+              className="absolute bottom-12 right-24 w-36 h-36 bg-white opacity-5 rounded-full animate-pulse"
+              style={{ animationDelay: "1s" }}
+            ></div>
             <div className="absolute top-1/2 left-1/2 transform -translate-x-1/2 -translate-y-1/2 w-72 h-72 bg-gradient-radial from-white/10 to-transparent rounded-full"></div>
             <div className="absolute top-24 right-12 w-4 h-4 bg-white opacity-20 rounded-full animate-bounce"></div>
-            <div className="absolute bottom-24 left-24 w-3 h-3 bg-white opacity-30 rounded-full animate-pulse" style={{ animationDelay: "1.5s" }}></div>
-            <div className="absolute top-48 left-1/4 w-5 h-5 bg-white opacity-15 rounded-full animate-bounce" style={{ animationDelay: "2s" }}></div>
-            <div className="absolute top-32 right-1/3 w-2 h-2 bg-white opacity-25 rounded-full animate-pulse" style={{ animationDelay: "0.5s" }}></div>
+            <div
+              className="absolute bottom-24 left-24 w-3 h-3 bg-white opacity-30 rounded-full animate-pulse"
+              style={{ animationDelay: "1.5s" }}
+            ></div>
+            <div
+              className="absolute top-48 left-1/4 w-5 h-5 bg-white opacity-15 rounded-full animate-bounce"
+              style={{ animationDelay: "2s" }}
+            ></div>
+            <div
+              className="absolute top-32 right-1/3 w-2 h-2 bg-white opacity-25 rounded-full animate-pulse"
+              style={{ animationDelay: "0.5s" }}
+            ></div>
           </div>
           <div className="relative max-w-7xl mx-auto px-6 sm:px-8 lg:px-12 py-16 z-10 w-full">
             <div className="flex flex-col lg:flex-row lg:items-center lg:justify-between gap-8">
@@ -408,12 +378,20 @@
               <div className="flex flex-col lg:items-end space-y-4">
                 <div className="grid grid-cols-2 gap-6 lg:gap-8">
                   <div className="text-center bg-white/10 backdrop-blur-sm rounded-2xl p-4 border border-white/20 shadow-lg">
-                    <div className="text-3xl font-bold text-white">{agg.index}</div>
-                    <div className="text-blue-200 text-sm font-medium">基本面綜合指數</div>
+                    <div className="text-3xl font-bold text-white">
+                      {agg.index}
+                    </div>
+                    <div className="text-blue-200 text-sm font-medium">
+                      基本面綜合指數
+                    </div>
                   </div>
                   <div className="text-center bg-white/10 backdrop-blur-sm rounded-2xl p-4 border border-white/20 shadow-lg">
-                    <div className="text-3xl font-bold text-white">{new Date().toISOString().slice(0, 10)}</div>
-                    <div className="text-blue-200 text-sm font-medium">資料更新</div>
+                    <div className="text-3xl font-bold text-white">
+                      {new Date().toISOString().slice(0, 10)}
+                    </div>
+                    <div className="text-blue-200 text-sm font-medium">
+                      資料更新
+                    </div>
                   </div>
                 </div>
               </div>
@@ -433,11 +411,23 @@
             <div className="mb-8">
               <div className="bg-white/90 backdrop-blur-sm rounded-3xl shadow-xl border border-gray-200/50 p-8 flex flex-col md:flex-row md:items-center md:justify-between gap-6">
                 <div>
-                  <h3 className="text-2xl font-bold text-blue-900 mb-2">基本面綜合指數</h3>
+                  <h3 className="text-2xl font-bold text-blue-900 mb-2">
+                    基本面綜合指數
+                  </h3>
                   <p className="text-blue-700">{agg.conclusion}</p>
                 </div>
                 <div className="flex flex-col items-center">
-                  <span className={`text-5xl font-bold ${agg.index >= 70 ? "text-green-600" : agg.index <= 30 ? "text-red-600" : "text-gray-600"}`}>{agg.index}</span>
+                  <span
+                    className={`text-5xl font-bold ${
+                      agg.index >= 70
+                        ? "text-green-600"
+                        : agg.index <= 30
+                        ? "text-red-600"
+                        : "text-gray-600"
+                    }`}
+                  >
+                    {agg.index}
+                  </span>
                   <span className="text-gray-400 text-sm">0-100</span>
                 </div>
               </div>
@@ -445,7 +435,9 @@
             {/* 指標現況卡片 */}
             <div className="mb-8">
               <div className="bg-white/90 backdrop-blur-sm rounded-3xl shadow-xl border border-gray-200/50 p-8">
-                <div className="text-lg font-bold text-blue-900 mb-4">基本面各項現況</div>
+                <div className="text-lg font-bold text-blue-900 mb-4">
+                  基本面各項現況
+                </div>
                 <div className="grid grid-cols-1 md:grid-cols-2 gap-6">
                   {INDICATORS.map((it) => {
                     const d = dataMap[it.key] || [];
@@ -453,19 +445,41 @@
                     const latest = d.length ? d[d.length - 1].value : "—";
                     const latestDate = d.length ? d[d.length - 1].date : "";
                     return (
-                      <div key={it.key} className="flex items-center justify-between bg-white rounded-2xl border border-blue-100 p-6 shadow hover:shadow-lg transition-all duration-300">
+                      <div
+                        key={it.key}
+                        className="flex items-center justify-between bg-white rounded-2xl border border-blue-100 p-6 shadow hover:shadow-lg transition-all duration-300"
+                      >
                         <div>
-                          <div className="text-base font-semibold text-blue-800">{it.label}</div>
+                          <div className="text-base font-semibold text-blue-800">
+                            {it.label}
+                          </div>
                           <div className="text-sm text-gray-500 mt-1">
-                            最近數值：<span className="font-bold text-gray-800">{latest}</span>
+                            最近數值：
+                            <span className="font-bold text-gray-800">
+                              {latest}
+                            </span>
                             {latestDate && (
-                              <span className="ml-2 text-gray-400 text-xs">({latestDate})</span>
+                              <span className="ml-2 text-gray-400 text-xs">
+                                ({latestDate})
+                              </span>
                             )}
                           </div>
                         </div>
                         <div className="text-right">
-                          <div className={`font-bold text-lg ${ev.status === "偏強" ? "text-green-600" : ev.status === "偏弱" ? "text-red-600" : "text-gray-600"}`}>{ev.status}</div>
-                          <div className="text-xs text-gray-400">score: {ev.score}</div>
+                          <div
+                            className={`font-bold text-lg ${
+                              ev.status === "偏強"
+                                ? "text-green-600"
+                                : ev.status === "偏弱"
+                                ? "text-red-600"
+                                : "text-gray-600"
+                            }`}
+                          >
+                            {ev.status}
+                          </div>
+                          <div className="text-xs text-gray-400">
+                            score: {ev.score}
+                          </div>
                         </div>
                       </div>
                     );
@@ -473,7 +487,9 @@
                 </div>
                 <div className="mt-6 flex justify-end">
                   <button
-                    onClick={() => INDICATORS.forEach((it) => fetchIndicator(it.key))}
+                    onClick={() =>
+                      INDICATORS.forEach((it) => fetchIndicator(it.key))
+                    }
                     className="px-6 py-2 bg-blue-600 text-white rounded-xl font-bold hover:bg-blue-700 transition-all duration-300 shadow"
                   >
                     重新抓取資料
@@ -499,7 +515,17 @@
                         }`}
                       >
                         <span>{it.label}</span>
-                        <span className={`ml-2 text-xs ${ev.status === "偏強" ? "text-green-600" : ev.status === "偏弱" ? "text-red-600" : "text-gray-500"}`}>{ev.status}</span>
+                        <span
+                          className={`ml-2 text-xs ${
+                            ev.status === "偏強"
+                              ? "text-green-600"
+                              : ev.status === "偏弱"
+                              ? "text-red-600"
+                              : "text-gray-500"
+                          }`}
+                        >
+                          {ev.status}
+                        </span>
                       </button>
                     );
                   })}
@@ -532,11 +558,17 @@
                     </div>
                   </div>
                   <div className="mt-4">
-                    <div className="font-semibold text-gray-700 mb-1">近期判斷</div>
+                    <div className="font-semibold text-gray-700 mb-1">
+                      近期判斷
+                    </div>
                     <div className="text-gray-600">
                       {(() => {
                         const ev = evaluateStrength(dataMap[active] || []);
-                        return `${INDICATORS.find((i) => i.key === active)?.label}：${ev.status}（數據點 ${(dataMap[active] || []).length}）`;
+                        return `${
+                          INDICATORS.find((i) => i.key === active)?.label
+                        }：${ev.status}（數據點 ${
+                          (dataMap[active] || []).length
+                        }）`;
                       })()}
                     </div>
                   </div>
@@ -587,18 +619,37 @@
                   <div>
                     <div className="flex items-center justify-between mb-4">
                       <div className="font-bold text-blue-900">
-                        {INDICATORS.find(i => i.key === pinnedChart)?.label} - 圖表預覽
+                        {INDICATORS.find((i) => i.key === pinnedChart)?.label} -
+                        圖表預覽
                       </div>
                       <div className="flex gap-2 items-center">
-                        <span className="text-xs text-gray-500">{UNIT_MAP[pinnedChart as IndicatorKey]}</span>
-                        <button onClick={() => setPinnedChart(null)} className="px-3 py-1 bg-gray-100 rounded-lg text-gray-700 hover:bg-gray-200">關閉</button>
-                        <button onClick={() => fetchIndicator(pinnedChart!)} className="px-3 py-1 bg-blue-100 rounded-lg text-blue-700 hover:bg-blue-200">重新載入</button>
+                        <span className="text-xs text-gray-500">
+                          {UNIT_MAP[pinnedChart as IndicatorKey]}
+                        </span>
+                        <button
+                          onClick={() => setPinnedChart(null)}
+                          className="px-3 py-1 bg-gray-100 rounded-lg text-gray-700 hover:bg-gray-200"
+                        >
+                          關閉
+                        </button>
+                        <button
+                          onClick={() => fetchIndicator(pinnedChart!)}
+                          className="px-3 py-1 bg-blue-100 rounded-lg text-blue-700 hover:bg-blue-200"
+                        >
+                          重新載入
+                        </button>
                       </div>
                     </div>
-                    <LineChart data={dataMap[pinnedChart] || []} width={760} height={220} />
+                    <LineChart
+                      data={dataMap[pinnedChart] || []}
+                      width={760}
+                      height={220}
+                    />
                   </div>
                 ) : (
-                  <div className="text-gray-400">選擇一個指標後按「秀出圖表」會在此處顯示對應圖表</div>
+                  <div className="text-gray-400">
+                    選擇一個指標後按「秀出圖表」會在此處顯示對應圖表
+                  </div>
                 )}
               </div>
             </div>
@@ -608,7 +659,9 @@
               <div className="bg-white/90 backdrop-blur-sm rounded-3xl shadow-xl border border-gray-200/50 p-8">
                 <div className="flex items-center mb-6">
                   <MagnifyingGlassIcon className="h-8 w-8 text-blue-600 mr-3" />
-                  <h2 className="text-2xl font-bold text-blue-900">股票基本面資訊</h2>
+                  <h2 className="text-2xl font-bold text-blue-900">
+                    股票基本面資訊
+                  </h2>
                 </div>
 
                 {/* 市場選擇與股票代號輸入 */}
@@ -625,7 +678,9 @@
                       ].map((market) => (
                         <button
                           key={market.key}
-                          onClick={() => setSelectedMarket(market.key as MarketKey)}
+                          onClick={() =>
+                            setSelectedMarket(market.key as MarketKey)
+                          }
                           className={`px-6 py-3 rounded-xl font-semibold border-2 transition-all duration-200 ${
                             selectedMarket === market.key
                               ? "border-blue-600 bg-blue-50 text-blue-900"
@@ -646,9 +701,17 @@
                       <input
                         type="text"
                         value={stockSymbol}
-                        onChange={(e) => setStockSymbol(e.target.value.toUpperCase())}
-                        onKeyPress={(e) => e.key === "Enter" && fetchStockFundamental()}
-                        placeholder={selectedMarket === "us" ? "輸入股票代號 (例: AAPL)" : "輸入股票代號 (例: 2330)"}
+                        onChange={(e) =>
+                          setStockSymbol(e.target.value.toUpperCase())
+                        }
+                        onKeyPress={(e) =>
+                          e.key === "Enter" && fetchStockFundamental()
+                        }
+                        placeholder={
+                          selectedMarket === "us"
+                            ? "輸入股票代號 (例: AAPL)"
+                            : "輸入股票代號 (例: 2330)"
+                        }
                         className="flex-1 px-4 py-3 border-2 border-gray-200 rounded-xl focus:border-blue-500 focus:outline-none text-gray-800 font-semibold"
                       />
                       <button
@@ -669,61 +732,6 @@
                   </div>
                 )}
 
-<<<<<<< HEAD
-          <div style={{ borderTop: "1px solid #f0f0f0", paddingTop: 12 }}>
-            <div
-              style={{
-                display: "flex",
-                justifyContent: "space-between",
-                alignItems: "center",
-              }}
-            >
-              <h3 style={{ margin: 0 }}>
-                {INDICATORS.find((i) => i.key === active)?.label}
-              </h3>
-              <div style={{ fontSize: 13, color: "#666" }}>
-                <button
-                  onClick={() => fetchIndicator(active)}
-                  style={{ padding: "6px 10px", marginRight: 8 }}
-                >
-                  重新載入
-                </button>
-                <button
-                  onClick={async () => {
-                    // upload current active data to API
-                    const payload = { data: dataMap[active] || [] };
-                    try {
-                      const resp = await fetch(`/api/fundamentals/${active}`, {
-                        method: "POST",
-                        headers: { "Content-Type": "application/json" },
-                        body: JSON.stringify(payload),
-                      });
-                      const j = await resp.json();
-                      if (!resp.ok) throw new Error(j.message || "上傳失敗");
-                      alert(`上傳成功：${j.message || "已完成"}`);
-                    } catch (e) {
-                      alert(`上傳錯誤：${e instanceof Error ? e.message : String(e)}`);
-                    }
-                  }}
-                  style={{ padding: "6px 10px", marginRight: 8 }}
-                >
-                  上傳到資料庫
-                </button>
-                <span>
-                  {loadingMap[active]
-                    ? "載入中..."
-                    : `資料點數：${(dataMap[active] || []).length}`}
-                </span>
-              </div>
-            </div>
-
-            <div style={{ marginTop: 12 }}>
-              {error && <div style={{ color: "crimson" }}>{error}</div>}
-              <div style={{ color: '#6b7280' }}>
-                圖表預覽已移至頁面下方的「圖表預覽」區。請在下方選擇或點擊任一指標卡的「秀出圖表」以在預覽區查看完整圖表。
-              </div>
-            </div>
-=======
                 {/* 股票基本面資料顯示 */}
                 {stockData && (
                   <div className="space-y-6">
@@ -732,29 +740,38 @@
                       <div className="flex items-start justify-between mb-4">
                         <div>
                           <h3 className="text-2xl font-bold text-blue-900">
-                            {stockData.symbol} - {stockData.name || 'N/A'}
+                            {stockData.symbol} - {stockData.name || "N/A"}
                           </h3>
                           <p className="text-blue-600 mt-1">
-                            {stockData.basicInfo.industry || 'N/A'} | {stockData.basicInfo.sector || 'N/A'}
+                            {stockData.basicInfo.industry || "N/A"} |{" "}
+                            {stockData.basicInfo.sector || "N/A"}
                           </p>
                         </div>
                         <div className="text-right">
                           <div className="text-sm text-gray-500">市場</div>
-                          <div className="text-xl font-bold text-blue-900">{stockData.market}</div>
+                          <div className="text-xl font-bold text-blue-900">
+                            {stockData.market}
+                          </div>
                         </div>
                       </div>
                       <div className="grid grid-cols-2 md:grid-cols-4 gap-4">
                         <div>
                           <div className="text-xs text-gray-500">國家</div>
-                          <div className="text-sm font-semibold text-gray-800">{stockData.basicInfo.country || 'N/A'}</div>
+                          <div className="text-sm font-semibold text-gray-800">
+                            {stockData.basicInfo.country || "N/A"}
+                          </div>
                         </div>
                         <div>
                           <div className="text-xs text-gray-500">交易所</div>
-                          <div className="text-sm font-semibold text-gray-800">{stockData.basicInfo.exchange || 'N/A'}</div>
+                          <div className="text-sm font-semibold text-gray-800">
+                            {stockData.basicInfo.exchange || "N/A"}
+                          </div>
                         </div>
                         <div>
                           <div className="text-xs text-gray-500">貨幣</div>
-                          <div className="text-sm font-semibold text-gray-800">{stockData.basicInfo.currency || 'N/A'}</div>
+                          <div className="text-sm font-semibold text-gray-800">
+                            {stockData.basicInfo.currency || "N/A"}
+                          </div>
                         </div>
                         <div>
                           <div className="text-xs text-gray-500">更新時間</div>
@@ -774,54 +791,74 @@
                         <div className="p-3 bg-gray-50 rounded-lg">
                           <div className="text-xs text-gray-500 mb-1">市值</div>
                           <div className="text-base font-bold text-gray-800">
-                            {formatValue(stockData.valuation.marketCap, 'currency')}
-                          </div>
-                        </div>
-                        <div className="p-3 bg-gray-50 rounded-lg">
-                          <div className="text-xs text-gray-500 mb-1">本益比 (P/E)</div>
+                            {formatValue(
+                              stockData.valuation.marketCap,
+                              "currency"
+                            )}
+                          </div>
+                        </div>
+                        <div className="p-3 bg-gray-50 rounded-lg">
+                          <div className="text-xs text-gray-500 mb-1">
+                            本益比 (P/E)
+                          </div>
                           <div className="text-base font-bold text-gray-800">
                             {formatValue(stockData.valuation.pe)}
                           </div>
                         </div>
                         <div className="p-3 bg-gray-50 rounded-lg">
-                          <div className="text-xs text-gray-500 mb-1">預估本益比</div>
+                          <div className="text-xs text-gray-500 mb-1">
+                            預估本益比
+                          </div>
                           <div className="text-base font-bold text-gray-800">
                             {formatValue(stockData.valuation.forwardPE)}
                           </div>
                         </div>
                         <div className="p-3 bg-gray-50 rounded-lg">
-                          <div className="text-xs text-gray-500 mb-1">股價淨值比 (P/B)</div>
+                          <div className="text-xs text-gray-500 mb-1">
+                            股價淨值比 (P/B)
+                          </div>
                           <div className="text-base font-bold text-gray-800">
                             {formatValue(stockData.valuation.pb)}
                           </div>
                         </div>
                         <div className="p-3 bg-gray-50 rounded-lg">
-                          <div className="text-xs text-gray-500 mb-1">股價營收比 (P/S)</div>
+                          <div className="text-xs text-gray-500 mb-1">
+                            股價營收比 (P/S)
+                          </div>
                           <div className="text-base font-bold text-gray-800">
                             {formatValue(stockData.valuation.ps)}
                           </div>
                         </div>
                         <div className="p-3 bg-gray-50 rounded-lg">
-                          <div className="text-xs text-gray-500 mb-1">PEG比率</div>
+                          <div className="text-xs text-gray-500 mb-1">
+                            PEG比率
+                          </div>
                           <div className="text-base font-bold text-gray-800">
                             {formatValue(stockData.valuation.peg)}
                           </div>
                         </div>
                         <div className="p-3 bg-gray-50 rounded-lg">
-                          <div className="text-xs text-gray-500 mb-1">企業價值/營收</div>
-                          <div className="text-base font-bold text-gray-800">
-                            {formatValue(stockData.valuation.enterpriseToRevenue)}
-                          </div>
-                        </div>
-                        <div className="p-3 bg-gray-50 rounded-lg">
-                          <div className="text-xs text-gray-500 mb-1">企業價值/EBITDA</div>
-                          <div className="text-base font-bold text-gray-800">
-                            {formatValue(stockData.valuation.enterpriseToEbitda)}
+                          <div className="text-xs text-gray-500 mb-1">
+                            企業價值/營收
+                          </div>
+                          <div className="text-base font-bold text-gray-800">
+                            {formatValue(
+                              stockData.valuation.enterpriseToRevenue
+                            )}
+                          </div>
+                        </div>
+                        <div className="p-3 bg-gray-50 rounded-lg">
+                          <div className="text-xs text-gray-500 mb-1">
+                            企業價值/EBITDA
+                          </div>
+                          <div className="text-base font-bold text-gray-800">
+                            {formatValue(
+                              stockData.valuation.enterpriseToEbitda
+                            )}
                           </div>
                         </div>
                       </div>
                     </div>
->>>>>>> 7040eb25
 
                     {/* 財務健康度 */}
                     <div className="bg-white rounded-2xl p-6 border border-gray-200">
@@ -830,33 +867,53 @@
                       </h4>
                       <div className="grid grid-cols-2 md:grid-cols-3 gap-4">
                         <div className="p-3 bg-gray-50 rounded-lg">
-                          <div className="text-xs text-gray-500 mb-1">負債權益比</div>
-                          <div className="text-base font-bold text-gray-800">
-                            {formatValue(stockData.financialHealth.debtToEquity)}
-                          </div>
-                        </div>
-                        <div className="p-3 bg-gray-50 rounded-lg">
-                          <div className="text-xs text-gray-500 mb-1">流動比率</div>
-                          <div className="text-base font-bold text-gray-800">
-                            {formatValue(stockData.financialHealth.currentRatio)}
-                          </div>
-                        </div>
-                        <div className="p-3 bg-gray-50 rounded-lg">
-                          <div className="text-xs text-gray-500 mb-1">速動比率</div>
+                          <div className="text-xs text-gray-500 mb-1">
+                            負債權益比
+                          </div>
+                          <div className="text-base font-bold text-gray-800">
+                            {formatValue(
+                              stockData.financialHealth.debtToEquity
+                            )}
+                          </div>
+                        </div>
+                        <div className="p-3 bg-gray-50 rounded-lg">
+                          <div className="text-xs text-gray-500 mb-1">
+                            流動比率
+                          </div>
+                          <div className="text-base font-bold text-gray-800">
+                            {formatValue(
+                              stockData.financialHealth.currentRatio
+                            )}
+                          </div>
+                        </div>
+                        <div className="p-3 bg-gray-50 rounded-lg">
+                          <div className="text-xs text-gray-500 mb-1">
+                            速動比率
+                          </div>
                           <div className="text-base font-bold text-gray-800">
                             {formatValue(stockData.financialHealth.quickRatio)}
                           </div>
                         </div>
                         <div className="p-3 bg-gray-50 rounded-lg">
-                          <div className="text-xs text-gray-500 mb-1">總現金</div>
-                          <div className="text-base font-bold text-gray-800">
-                            {formatValue(stockData.financialHealth.totalCash, 'currency')}
-                          </div>
-                        </div>
-                        <div className="p-3 bg-gray-50 rounded-lg">
-                          <div className="text-xs text-gray-500 mb-1">總負債</div>
-                          <div className="text-base font-bold text-gray-800">
-                            {formatValue(stockData.financialHealth.totalDebt, 'currency')}
+                          <div className="text-xs text-gray-500 mb-1">
+                            總現金
+                          </div>
+                          <div className="text-base font-bold text-gray-800">
+                            {formatValue(
+                              stockData.financialHealth.totalCash,
+                              "currency"
+                            )}
+                          </div>
+                        </div>
+                        <div className="p-3 bg-gray-50 rounded-lg">
+                          <div className="text-xs text-gray-500 mb-1">
+                            總負債
+                          </div>
+                          <div className="text-base font-bold text-gray-800">
+                            {formatValue(
+                              stockData.financialHealth.totalDebt,
+                              "currency"
+                            )}
                           </div>
                         </div>
                       </div>
@@ -869,109 +926,63 @@
                       </h4>
                       <div className="grid grid-cols-2 md:grid-cols-3 gap-4">
                         <div className="p-3 bg-green-50 rounded-lg">
-                          <div className="text-xs text-gray-500 mb-1">股東權益報酬率 (ROE)</div>
+                          <div className="text-xs text-gray-500 mb-1">
+                            股東權益報酬率 (ROE)
+                          </div>
                           <div className="text-base font-bold text-green-700">
-                            {formatValue(stockData.profitability.roe, 'percent')}
+                            {formatValue(
+                              stockData.profitability.roe,
+                              "percent"
+                            )}
                           </div>
                         </div>
                         <div className="p-3 bg-green-50 rounded-lg">
-                          <div className="text-xs text-gray-500 mb-1">資產報酬率 (ROA)</div>
+                          <div className="text-xs text-gray-500 mb-1">
+                            資產報酬率 (ROA)
+                          </div>
                           <div className="text-base font-bold text-green-700">
-                            {formatValue(stockData.profitability.roa, 'percent')}
+                            {formatValue(
+                              stockData.profitability.roa,
+                              "percent"
+                            )}
                           </div>
                         </div>
                         <div className="p-3 bg-green-50 rounded-lg">
-                          <div className="text-xs text-gray-500 mb-1">淨利率</div>
+                          <div className="text-xs text-gray-500 mb-1">
+                            淨利率
+                          </div>
                           <div className="text-base font-bold text-green-700">
-                            {formatValue(stockData.profitability.netMargin, 'percent')}
+                            {formatValue(
+                              stockData.profitability.netMargin,
+                              "percent"
+                            )}
                           </div>
                         </div>
                         <div className="p-3 bg-green-50 rounded-lg">
-                          <div className="text-xs text-gray-500 mb-1">營業利益率</div>
+                          <div className="text-xs text-gray-500 mb-1">
+                            營業利益率
+                          </div>
                           <div className="text-base font-bold text-green-700">
-                            {formatValue(stockData.profitability.operatingMargin, 'percent')}
+                            {formatValue(
+                              stockData.profitability.operatingMargin,
+                              "percent"
+                            )}
                           </div>
                         </div>
                         <div className="p-3 bg-green-50 rounded-lg">
-                          <div className="text-xs text-gray-500 mb-1">毛利率</div>
+                          <div className="text-xs text-gray-500 mb-1">
+                            毛利率
+                          </div>
                           <div className="text-base font-bold text-green-700">
-                            {formatValue(stockData.profitability.grossMargin, 'percent')}
+                            {formatValue(
+                              stockData.profitability.grossMargin,
+                              "percent"
+                            )}
                           </div>
                         </div>
                       </div>
                     </div>
 
-<<<<<<< HEAD
-      <section style={{ borderTop: "1px solid #f0f0f0", paddingTop: 12 }}>
-        <h4>各指標詳情</h4>
-        <div
-          style={{
-            display: "grid",
-            gridTemplateColumns: "repeat(auto-fit,minmax(240px,1fr))",
-            gap: 12,
-          }}
-        >
-          {INDICATORS.map((it) => {
-            const d = dataMap[it.key] || [];
-            const ev = evaluateStrength(d);
-            const indexValue = Math.round((ev.score / 2) * 100); // 0..100
-            const isActive = active === it.key;
-            return (
-              <div
-                key={it.key}
-                onClick={() => setActive(it.key)}
-                role="button"
-                tabIndex={0}
-                style={{
-                  border: isActive ? "2px solid #2563eb" : "1px solid #eee",
-                  borderRadius: 8,
-                  padding: 12,
-                  cursor: "pointer",
-                  background: isActive ? "#fbfdff" : "#fff",
-                  transition: "box-shadow 0.15s",
-                }}
-              >
-                <div style={{ display: "flex", justifyContent: "space-between", alignItems: 'center' }}>
-                  <div>
-                    <strong>{it.label}</strong>
-                    <div style={{ fontSize: 12, color: "#666" }}>
-                      {d.length ? `${d.length} 筆資料` : "尚無資料"}
-                    </div>
-                  </div>
-
-                  <div style={{ textAlign: "right" }}>
-                    <div
-                      style={{
-                        fontSize: 20,
-                        fontWeight: 800,
-                        color:
-                          indexValue >= 70
-                            ? "#059669"
-                            : indexValue <= 30
-                            ? "#dc2626"
-                            : "#6b7280",
-                      }}
-                    >
-                      {indexValue}
-                    </div>
-                    <div style={{ fontSize: 12, color: "#999" }}>
-                      {ev.status} • score: {ev.score}
-                    </div>
-                  </div>
-                </div>
-
-                <div style={{ marginTop: 8 }}>
-                  <div style={{ fontSize: 12, color: '#6b7280' }}>圖表將在下方預覽區顯示（點選「秀出圖表」）。</div>
-                </div>
-
-                {/* controls */}
-                <div style={{ marginTop: 8 }}>
-                  <div style={{ display: 'flex', justifyContent: 'flex-end', gap: 8 }}>
-                    <button onClick={(e) => { e.stopPropagation(); fetchIndicator(it.key); }} style={{ padding: '6px 8px' }}>重新載入</button>
-                    <button onClick={(e) => { e.stopPropagation(); setPinnedChart(it.key); }} style={{ padding: '6px 8px' }}>秀出圖表</button>
-                  </div>
-                </div>
-=======
                     {/* 成長性 */}
                     <div className="bg-white rounded-2xl p-6 border border-gray-200">
                       <h4 className="text-lg font-bold text-gray-800 mb-4 flex items-center">
@@ -979,21 +990,36 @@
                       </h4>
                       <div className="grid grid-cols-2 md:grid-cols-3 gap-4">
                         <div className="p-3 bg-blue-50 rounded-lg">
-                          <div className="text-xs text-gray-500 mb-1">營收成長率</div>
+                          <div className="text-xs text-gray-500 mb-1">
+                            營收成長率
+                          </div>
                           <div className="text-base font-bold text-blue-700">
-                            {formatValue(stockData.growth.revenueGrowth, 'percent')}
+                            {formatValue(
+                              stockData.growth.revenueGrowth,
+                              "percent"
+                            )}
                           </div>
                         </div>
                         <div className="p-3 bg-blue-50 rounded-lg">
-                          <div className="text-xs text-gray-500 mb-1">盈餘成長率</div>
+                          <div className="text-xs text-gray-500 mb-1">
+                            盈餘成長率
+                          </div>
                           <div className="text-base font-bold text-blue-700">
-                            {formatValue(stockData.growth.earningsGrowth, 'percent')}
+                            {formatValue(
+                              stockData.growth.earningsGrowth,
+                              "percent"
+                            )}
                           </div>
                         </div>
                         <div className="p-3 bg-blue-50 rounded-lg">
-                          <div className="text-xs text-gray-500 mb-1">總營收</div>
+                          <div className="text-xs text-gray-500 mb-1">
+                            總營收
+                          </div>
                           <div className="text-base font-bold text-blue-700">
-                            {formatValue(stockData.growth.totalRevenue, 'currency')}
+                            {formatValue(
+                              stockData.growth.totalRevenue,
+                              "currency"
+                            )}
                           </div>
                         </div>
                       </div>
@@ -1006,25 +1032,42 @@
                       </h4>
                       <div className="grid grid-cols-2 md:grid-cols-4 gap-4">
                         <div className="p-3 bg-purple-50 rounded-lg">
-                          <div className="text-xs text-gray-500 mb-1">股利率</div>
+                          <div className="text-xs text-gray-500 mb-1">
+                            股利率
+                          </div>
                           <div className="text-base font-bold text-purple-700">
-                            {formatValue(stockData.dividend.dividendYield, 'percent')}
+                            {formatValue(
+                              stockData.dividend.dividendYield,
+                              "percent"
+                            )}
                           </div>
                         </div>
                         <div className="p-3 bg-purple-50 rounded-lg">
-                          <div className="text-xs text-gray-500 mb-1">股利金額</div>
+                          <div className="text-xs text-gray-500 mb-1">
+                            股利金額
+                          </div>
                           <div className="text-base font-bold text-purple-700">
-                            {formatValue(stockData.dividend.dividendAmount, 'number')}
+                            {formatValue(
+                              stockData.dividend.dividendAmount,
+                              "number"
+                            )}
                           </div>
                         </div>
                         <div className="p-3 bg-purple-50 rounded-lg">
-                          <div className="text-xs text-gray-500 mb-1">配息率</div>
+                          <div className="text-xs text-gray-500 mb-1">
+                            配息率
+                          </div>
                           <div className="text-base font-bold text-purple-700">
-                            {formatValue(stockData.dividend.payoutRatio, 'percent')}
+                            {formatValue(
+                              stockData.dividend.payoutRatio,
+                              "percent"
+                            )}
                           </div>
                         </div>
                         <div className="p-3 bg-purple-50 rounded-lg">
-                          <div className="text-xs text-gray-500 mb-1">除息日</div>
+                          <div className="text-xs text-gray-500 mb-1">
+                            除息日
+                          </div>
                           <div className="text-sm font-bold text-purple-700">
                             {formatDate(stockData.dividend.exDividendDate)}
                           </div>
@@ -1039,101 +1082,84 @@
                       </h4>
                       <div className="grid grid-cols-2 md:grid-cols-3 gap-4">
                         <div className="p-3 bg-gray-50 rounded-lg">
-                          <div className="text-xs text-gray-500 mb-1">Beta值</div>
+                          <div className="text-xs text-gray-500 mb-1">
+                            Beta值
+                          </div>
                           <div className="text-base font-bold text-gray-800">
                             {formatValue(stockData.stockInfo.beta)}
                           </div>
                         </div>
                         <div className="p-3 bg-gray-50 rounded-lg">
-                          <div className="text-xs text-gray-500 mb-1">每股淨值</div>
+                          <div className="text-xs text-gray-500 mb-1">
+                            每股淨值
+                          </div>
                           <div className="text-base font-bold text-gray-800">
                             {formatValue(stockData.stockInfo.bookValue)}
                           </div>
                         </div>
                         <div className="p-3 bg-gray-50 rounded-lg">
-                          <div className="text-xs text-gray-500 mb-1">52週最高</div>
+                          <div className="text-xs text-gray-500 mb-1">
+                            52週最高
+                          </div>
                           <div className="text-base font-bold text-gray-800">
                             {formatValue(stockData.stockInfo.week52High)}
                           </div>
                         </div>
                         <div className="p-3 bg-gray-50 rounded-lg">
-                          <div className="text-xs text-gray-500 mb-1">52週最低</div>
+                          <div className="text-xs text-gray-500 mb-1">
+                            52週最低
+                          </div>
                           <div className="text-base font-bold text-gray-800">
                             {formatValue(stockData.stockInfo.week52Low)}
                           </div>
                         </div>
                         <div className="p-3 bg-gray-50 rounded-lg">
-                          <div className="text-xs text-gray-500 mb-1">平均成交量</div>
-                          <div className="text-base font-bold text-gray-800">
-                            {formatValue(stockData.stockInfo.avgVolume, 'volume')}
-                          </div>
-                        </div>
-                        <div className="p-3 bg-gray-50 rounded-lg">
-                          <div className="text-xs text-gray-500 mb-1">流通股數</div>
-                          <div className="text-base font-bold text-gray-800">
-                            {formatValue(stockData.stockInfo.sharesOutstanding, 'volume')}
-                          </div>
-                        </div>
-                        <div className="p-3 bg-gray-50 rounded-lg">
-                          <div className="text-xs text-gray-500 mb-1">普通股淨利</div>
-                          <div className="text-base font-bold text-gray-800">
-                            {formatValue(stockData.stockInfo.netIncomeToCommon, 'currency')}
+                          <div className="text-xs text-gray-500 mb-1">
+                            平均成交量
+                          </div>
+                          <div className="text-base font-bold text-gray-800">
+                            {formatValue(
+                              stockData.stockInfo.avgVolume,
+                              "volume"
+                            )}
+                          </div>
+                        </div>
+                        <div className="p-3 bg-gray-50 rounded-lg">
+                          <div className="text-xs text-gray-500 mb-1">
+                            流通股數
+                          </div>
+                          <div className="text-base font-bold text-gray-800">
+                            {formatValue(
+                              stockData.stockInfo.sharesOutstanding,
+                              "volume"
+                            )}
+                          </div>
+                        </div>
+                        <div className="p-3 bg-gray-50 rounded-lg">
+                          <div className="text-xs text-gray-500 mb-1">
+                            普通股淨利
+                          </div>
+                          <div className="text-base font-bold text-gray-800">
+                            {formatValue(
+                              stockData.stockInfo.netIncomeToCommon,
+                              "currency"
+                            )}
                           </div>
                         </div>
                       </div>
                     </div>
                   </div>
                 )}
->>>>>>> 7040eb25
               </div>
             </div>
           </div>
         </div>
-<<<<<<< HEAD
-      </section>
-
-      {/* 白色展示區：用來顯示使用者點選的指標圖表（從後端上傳或 fetch 的 CSV 資料） */}
-      <div
-        style={{
-          marginTop: 18,
-          padding: 16,
-          background: '#ffffff',
-          border: '1px solid #e6eef8',
-          borderRadius: 8,
-          minHeight: 140,
-        }}
-      >
-        {pinnedChart ? (
-          <div>
-            <div style={{ display: 'flex', justifyContent: 'space-between', alignItems: 'center' }}>
-              <div style={{ fontWeight: 700 }}>{INDICATORS.find(i => i.key === pinnedChart)?.label} - 圖表預覽</div>
-              <div style={{ display: 'flex', gap: 8, alignItems: 'center' }}>
-                <div style={{ fontSize: 12, color: '#6b7280' }}>{UNIT_MAP[pinnedChart as IndicatorKey]}</div>
-                <button onClick={() => { setPinnedChart(null); }} style={{ padding: '6px 8px' }}>關閉</button>
-                <button onClick={() => fetchIndicator(pinnedChart!)} style={{ padding: '6px 8px' }}>重新載入</button>
-              </div>
-            </div>
-            <div style={{ marginTop: 10 }}>
-              <LineChart data={dataMap[pinnedChart] || []} width={760} height={220} />
-            </div>
-          </div>
-        ) : (
-          <div style={{ color: '#6b7280' }}>選擇一個指標後按「秀出圖表」會在此處顯示對應圖表（資料來自你未來上傳或後端提供的 CSV）。</div>
-        )}
-      </div>
-    </div>
-  );
-}
-
-
-=======
       </div>
       <Footer />
     </>
   );
 }
 
->>>>>>> 7040eb25
 // 將資料庫回傳的 row[] 轉為 DataPoint[]
 function rowsToDataPoints(rows: Record<string, unknown>[]): DataPoint[] {
   if (!rows || rows.length === 0) return [];
@@ -1141,7 +1167,8 @@
 
   // 偵測日期欄位與數值欄位
   const dateRegex = /(date|day|month|year|obs_date|timestamp)/i;
-  const valueRegex = /(value|price|cpi|nfp|amount|close|val|obs_value|persons)/i;
+  const valueRegex =
+    /(value|price|cpi|nfp|amount|close|val|obs_value|persons)/i;
 
   let dateKey: string | null = null;
   let valueKey: string | null = null;
@@ -1152,15 +1179,21 @@
   }
   // fallback: first string-like as date, first numeric-like as value
   if (!dateKey) {
-    dateKey = keys.find((k) =>
-      rows.some((r) => typeof r[k] === "string" && /\d{4}/.test(String(r[k])))
-    ) || keys[0];
+    dateKey =
+      keys.find((k) =>
+        rows.some((r) => typeof r[k] === "string" && /\d{4}/.test(String(r[k])))
+      ) || keys[0];
   }
   if (!valueKey) {
     valueKey =
       keys.find((k) =>
-        rows.some((r) => typeof r[k] === "number" || /^-?\d+(\.\d+)?$/.test(String(r[k])))
-      ) || keys[1] || keys[0]
+        rows.some(
+          (r) =>
+            typeof r[k] === "number" || /^-?\d+(\.\d+)?$/.test(String(r[k]))
+        )
+      ) ||
+      keys[1] ||
+      keys[0];
   }
 
   const out: DataPoint[] = [];
@@ -1184,7 +1217,7 @@
 
     // 解析數值
     const v = Number(String(rawVal).replace(/[^0-9.-]/g, ""));
-    if (isNaN(v)) continue
+    if (isNaN(v)) continue;
 
     out.push({ date: dateStr, value: v });
   }
